[tool.poetry]
name = "independency"
<<<<<<< HEAD
version = "1.2"
description = "DI container library"
=======
version = "1.1"
description = "Dependency injection container"
readme = "README.md"
repository = "https://github.com/Apollon76/di"
>>>>>>> 444a53c4
authors = ["apollon <Apollon76@yandex.ru>", "ashibaev <ashibaev98@yandex.ru>"]

[tool.poetry.dependencies]
python = "^3.8"

[tool.poetry.dev-dependencies]
<<<<<<< HEAD
black = "^22.3.0"
mypy = "^0.960"
flake8-awesome = "^1.3.0"
pytest = "^7.1.2"
pylint = "^2.13.9"
=======
pytest = "^6.2.4"
black = "^19.3b0"
flake8-awesome = "<1.3"
mypy = "^0.812"
pylint = "*"
pytest-cov = "^2.10.1"
>>>>>>> 444a53c4

[build-system]
requires = ["poetry-core>=1.0.0"]
build-backend = "poetry.core.masonry.api"

[tool.black]
target-version = ['py38', 'py39']
line-length = 120
<|MERGE_RESOLUTION|>--- conflicted
+++ resolved
@@ -1,34 +1,20 @@
 [tool.poetry]
 name = "independency"
-<<<<<<< HEAD
 version = "1.2"
-description = "DI container library"
-=======
-version = "1.1"
 description = "Dependency injection container"
 readme = "README.md"
 repository = "https://github.com/Apollon76/di"
->>>>>>> 444a53c4
 authors = ["apollon <Apollon76@yandex.ru>", "ashibaev <ashibaev98@yandex.ru>"]
 
 [tool.poetry.dependencies]
 python = "^3.8"
 
 [tool.poetry.dev-dependencies]
-<<<<<<< HEAD
 black = "^22.3.0"
 mypy = "^0.960"
 flake8-awesome = "^1.3.0"
 pytest = "^7.1.2"
 pylint = "^2.13.9"
-=======
-pytest = "^6.2.4"
-black = "^19.3b0"
-flake8-awesome = "<1.3"
-mypy = "^0.812"
-pylint = "*"
-pytest-cov = "^2.10.1"
->>>>>>> 444a53c4
 
 [build-system]
 requires = ["poetry-core>=1.0.0"]
